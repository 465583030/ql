--- conflicted
+++ resolved
@@ -71,9 +71,9 @@
 	AlterTableStmt Assignment AssignmentList AssignmentList1
 	BeginTransactionStmt
 	Call Call1 ColumnDef ColumnName ColumnNameList ColumnNameList1
-	CommitStmt Conversion 
+	CommitStmt Conversion CreateIndexStmt CreateIndexStmtUnique
 	CreateTableStmt CreateTableStmt1
-	DeleteFromStmt DropTableStmt
+	DeleteFromStmt DropIndexStmt DropTableStmt
 	EmptyStmt Expression ExpressionList ExpressionList1
 	Factor Factor1 Field Field1 FieldList
 	GroupByClause
@@ -192,8 +192,6 @@
 		$$ = &conversion{typ: $1.(int), val: $3.(expression)}
 	}
 
-<<<<<<< HEAD
-=======
 CreateIndexStmt:
 	create CreateIndexStmtUnique index identifier on identifier '(' identifier ')'
 	{
@@ -228,7 +226,6 @@
 		$$ = true
 	}
 
->>>>>>> 7c926e12
 CreateTableStmt:
 	create tableKwd TableName '(' ColumnDef CreateTableStmt1 CreateTableStmt2 ')'
 	{
@@ -261,6 +258,12 @@
 |	deleteKwd from TableName WhereClause
 	{
 		$$ = &deleteStmt{tableName: $3.(string), where: $4.(*whereRset).expr}
+	}
+
+DropIndexStmt:
+	drop index identifier
+	{
+		$$ = &dropIndexStmt{indexName: $3.(string)}
 	}
 
 DropTableStmt:
@@ -821,8 +824,10 @@
 |	AlterTableStmt
 |	BeginTransactionStmt
 |	CommitStmt
+|	CreateIndexStmt
 |	CreateTableStmt
 |	DeleteFromStmt
+|	DropIndexStmt
 |	DropTableStmt
 |	InsertIntoStmt
 |	RollbackStmt
@@ -946,4 +951,4 @@
 	where Expression
 	{
 		$$ = &whereRset{expr: $2.(expression)}
-	}+	}
