// Copyright 2014 The Go Authors. All rights reserved.
// Use of this source code is governed by a BSD-style
// license that can be found in the LICENSE file.

//MAYBE set operations
//MAYBE IN ( SELECT ... )
//MAYBE +=, -=, ...

//TODO verify there's a graceful failure for a 2G+ blob on a 32 bit machine.

// Package ql is a pure Go embedded (S)QL database.
//
// QL is a SQL-like language. It is less complex and less powerful than SQL
// (whichever specification SQL is considered to be).
//
// Release notes
//
// This is a first public release. More features will probably be added in
// later releases while considering user feedback, if any.
//
// Notation
//
// The syntax is specified using Extended Backus-Naur Form (EBNF)
//
// 	Production  = production_name "=" [ Expression ] "." .
// 	Expression  = Alternative { "|" Alternative } .
// 	Alternative = Term { Term } .
// 	Term        = production_name | token [ "…" token ] | Group | Option | Repetition .
// 	Group       = "(" Expression ")" .
// 	Option      = "[" Expression "]" .
// 	Repetition  = "{" Expression "}" .
// 	Productions are expressions constructed from terms and the following operators, in increasing precedence
//
// 	|   alternation
// 	()  grouping
// 	[]  option (0 or 1 times)
// 	{}  repetition (0 to n times)
//
// Lower-case production names are used to identify lexical tokens.
// Non-terminals are in CamelCase. Lexical tokens are enclosed in double quotes
// "" or back quotes ``.
//
// The form a … b represents the set of characters from a through b as
// alternatives. The horizontal ellipsis … is also used elsewhere in the spec
// to informally denote various enumerations or code snippets that are not
// further specified.
//
// QL source code representation
//
// QL source code is Unicode text encoded in UTF-8. The text is not
// canonicalized, so a single accented code point is distinct from the same
// character constructed from combining an accent and a letter; those are
// treated as two code points.  For simplicity, this document will use the
// unqualified term character to refer to a Unicode code point in the source
// text.
//
// Each code point is distinct; for instance, upper and lower case letters are
// different characters.
//
// Implementation restriction: For compatibility with other tools, the parser
// may disallow the NUL character (U+0000) in the statement.
//
// Implementation restriction: A byte order mark is disallowed anywhere in QL
// statements.
//
// Characters
//
// The following terms are used to denote specific character classes
//
//  newline        = . // the Unicode code point U+000A
//  unicode_char   = . // an arbitrary Unicode code point except newline
//  ascii_letter   = "a" … "z" | "A" … "Z" .
//
// Letters and digits
//
// The underscore character _ (U+005F) is considered a letter.
//
//  letter        = ascii_letter | "_" .
//  decimal_digit = "0" … "9" .
//  octal_digit   = "0" … "7" .
//  hex_digit     = "0" … "9" | "A" … "F" | "a" … "f" .
//
// Lexical elements
//
// Lexical elements are comments, tokens, identifiers, keywords, operators and
// delimiters, integer, floating-point, imaginary, rune and string literals and
// QL parameters.
//
// Comments
//
// There are three forms of comments
//
// Line comments start with the character sequence // or -- and stop at the end
// of the line. A line comment acts like a space.
//
// General comments start with the character sequence /* and continue through
// the character sequence */. A general comment acts like a space.
//
// Comments do not nest.
//
// Tokens
//
// Tokens form the vocabulary of QL. There are four classes: identifiers,
// keywords, operators and delimiters, and literals. White space, formed from
// spaces (U+0020), horizontal tabs (U+0009), carriage returns (U+000D), and
// newlines (U+000A), is ignored except as it separates tokens that would
// otherwise combine into a single token.
//
// Semicolons
//
// The formal grammar uses semicolons ";" as separators of QL statements. A
// single QL statement or the last QL statement in a list of statements can
// have an optional semicolon terminator. (Actually a separator from the
// following empty statement.)
//
// Identifiers
//
// Identifiers name entities such as tables or record set columns. An
// identifier is a sequence of one or more letters and digits. The first
// character in an identifier must be a letter.
//
//  identifier = letter { letter | decimal_digit } .
//
// For example
//
// 	price
// 	_tmp42
// 	Sales
//
// No identifiers are predeclared, however note that no keyword can be used as
// an identifier.
//
// Keywords
//
// The following keywords are reserved and may not be used as identifiers.
//
<<<<<<< HEAD
//	ADD    BETWEEN  BY          CREATE    duration  float64  INSERT  int8   SELECT  TRUNCATE  uint8
//	ALTER  bigint   byte        DELETE    EXISTS    FROM     int     INTO   string  uint      UPDATE
//	AND    bigrat   COLUMN      DESC      false     GROUP    int16   NOT    TABLE   uint16    VALUES
//	AS     blob     complex128  DISTINCT  float     IF       int32   NULL   time    uint32    WHERE
//	ASC    bool     complex64   DROP      float32   IN       int64   ORDER  true    uint64
=======
//	ADD    BETWEEN  BY          CREATE    duration  FROM    int    INTO   SELECT  TRUNCATE  uint8
//	ALTER  bigint   byte        DELETE    false     GROUP   int16  NOT    string  uint      UNIQUE
//	AND    bigrat   COLUMN      DESC      float     IN      int32  NULL   TABLE   uint16    UPDATE
//	AS     blob     complex128  DISTINCT  float32   INDEX   int64  ON     time    uint32    VALUES
//	ASC    bool     complex64   DROP      float64   INSERT  int8   ORDER  true    uint64    WHERE
>>>>>>> 980f161c
//
// Keywords are not case sensitive.
//
// Operators and Delimiters
//
// The following character sequences represent operators, delimiters, and other
// special tokens
//
// 	+    &    &&    ==    !=    (    )
// 	-    |    ||    <     <=    [    ]
// 	*    ^          >     >=    ,    ;
// 	/    <<         =           .
// 	%    >>         !
// 	     &^
//
// Operators consisting of more than one character are referred to by names in
// the rest of the documentation
//
//  andand = "&&" .
//  andnot = "&^" .
//  lsh    = "<<" .
//  le     = "<=" .
//  eq     = "==" .
//  ge     = ">=" .
//  neq    = "!=" .
//  oror   = "||" .
//  rsh    = ">>" .
//
// Integer literals
//
// An integer literal is a sequence of digits representing an integer constant.
// An optional prefix sets a non-decimal base: 0 for octal, 0x or 0X for
// hexadecimal.  In hexadecimal literals, letters a-f and A-F represent values
// 10 through 15.
//
//  int_lit     = decimal_lit | octal_lit | hex_lit .
//  decimal_lit = ( "1" … "9" ) { decimal_digit } .
//  octal_lit   = "0" { octal_digit } .
//  hex_lit     = "0" ( "x" | "X" ) hex_digit { hex_digit } .
//
// For example
//
// 	42
// 	0600
// 	0xBadFace
// 	1701411834604692
//
// Floating-point literals
//
// A floating-point literal is a decimal representation of a floating-point
// constant. It has an integer part, a decimal point, a fractional part, and an
// exponent part. The integer and fractional part comprise decimal digits; the
// exponent part is an e or E followed by an optionally signed decimal
// exponent.  One of the integer part or the fractional part may be elided; one
// of the decimal point or the exponent may be elided.
//
//  float_lit = decimals "." [ decimals ] [ exponent ] |
//              decimals exponent |
//              "." decimals [ exponent ] .
//  decimals  = decimal_digit { decimal_digit } .
//  exponent  = ( "e" | "E" ) [ "+" | "-" ] decimals .
//
// For example
//
// 	0.
// 	72.40
// 	072.40  // == 72.40
// 	2.71828
// 	1.e+0
// 	6.67428e-11
// 	1E6
// 	.25
// 	.12345E+5
//
// Imaginary literals
//
// An imaginary literal is a decimal representation of the imaginary part of a
// complex constant. It consists of a floating-point literal or decimal integer
// followed by the lower-case letter i.
//
//  imaginary_lit = (decimals | float_lit) "i" .
//
// For example
//
// 	0i
// 	011i  // == 11i
// 	0.i
// 	2.71828i
// 	1.e+0i
// 	6.67428e-11i
// 	1E6i
// 	.25i
// 	.12345E+5i
//
// Rune literals
//
// A rune literal represents a rune constant, an integer value identifying a
// Unicode code point. A rune literal is expressed as one or more characters
// enclosed in single quotes. Within the quotes, any character may appear
// except single quote and newline. A single quoted character represents the
// Unicode value of the character itself, while multi-character sequences
// beginning with a backslash encode values in various formats.
//
// The simplest form represents the single character within the quotes; since
// QL statements are Unicode characters encoded in UTF-8, multiple
// UTF-8-encoded bytes may represent a single integer value. For instance, the
// literal 'a' holds a single byte representing a literal a, Unicode U+0061,
// value 0x61, while 'ä' holds two bytes (0xc3 0xa4) representing a literal
// a-dieresis, U+00E4, value 0xe4.
//
// Several backslash escapes allow arbitrary values to be encoded as ASCII
// text.  There are four ways to represent the integer value as a numeric
// constant: \x followed by exactly two hexadecimal digits; \u followed by
// exactly four hexadecimal digits; \U followed by exactly eight hexadecimal
// digits, and a plain backslash \ followed by exactly three octal digits. In
// each case the value of the literal is the value represented by the digits in
// the corresponding base.
//
// Although these representations all result in an integer, they have different
// valid ranges. Octal escapes must represent a value between 0 and 255
// inclusive.  Hexadecimal escapes satisfy this condition by construction. The
// escapes \u and \U represent Unicode code points so within them some values
// are illegal, in particular those above 0x10FFFF and surrogate halves.
//
// After a backslash, certain single-character escapes represent special
// values
//
// 	\a   U+0007 alert or bell
// 	\b   U+0008 backspace
// 	\f   U+000C form feed
// 	\n   U+000A line feed or newline
// 	\r   U+000D carriage return
// 	\t   U+0009 horizontal tab
// 	\v   U+000b vertical tab
// 	\\   U+005c backslash
// 	\'   U+0027 single quote  (valid escape only within rune literals)
// 	\"   U+0022 double quote  (valid escape only within string literals)
//
// All other sequences starting with a backslash are illegal inside rune
// literals.
//
//  rune_lit         = "'" ( unicode_value | byte_value ) "'" .
//  unicode_value    = unicode_char | little_u_value | big_u_value | escaped_char .
//  byte_value       = octal_byte_value | hex_byte_value .
//  octal_byte_value = `\` octal_digit octal_digit octal_digit .
//  hex_byte_value   = `\` "x" hex_digit hex_digit .
//  little_u_value   = `\` "u" hex_digit hex_digit hex_digit hex_digit .
//  big_u_value      = `\` "U" hex_digit hex_digit hex_digit hex_digit
//                             hex_digit hex_digit hex_digit hex_digit .
//  escaped_char     = `\` ( "a" | "b" | "f" | "n" | "r" | "t" | "v" | `\` | "'" | `"` ) .
//
// For example
//
// 	'a'
// 	'ä'
// 	'本'
// 	'\t'
// 	'\000'
// 	'\007'
// 	'\377'
// 	'\x07'
// 	'\xff'
// 	'\u12e4'
// 	'\U00101234'
// 	'aa'         // illegal: too many characters
// 	'\xa'        // illegal: too few hexadecimal digits
// 	'\0'         // illegal: too few octal digits
// 	'\uDFFF'     // illegal: surrogate half
// 	'\U00110000' // illegal: invalid Unicode code point
//
// String literals
//
// A string literal represents a string constant obtained from concatenating a
// sequence of characters. There are two forms: raw string literals and
// interpreted string literals.
//
// Raw string literals are character sequences between back quotes ``. Within
// the quotes, any character is legal except back quote. The value of a raw
// string literal is the string composed of the uninterpreted (implicitly
// UTF-8-encoded) characters between the quotes; in particular, backslashes
// have no special meaning and the string may contain newlines. Carriage
// returns inside raw string literals are discarded from the raw string value.
//
// Interpreted string literals are character sequences between double quotes
// "".  The text between the quotes, which may not contain newlines, forms the
// value of the literal, with backslash escapes interpreted as they are in rune
// literals (except that \' is illegal and \" is legal), with the same
// restrictions. The three-digit octal (\nnn) and two-digit hexadecimal (\xnn)
// escapes represent individual bytes of the resulting string; all other
// escapes represent the (possibly multi-byte) UTF-8 encoding of individual
// characters. Thus inside a string literal \377 and \xFF represent a single
// byte of value 0xFF=255, while ÿ, \u00FF, \U000000FF and \xc3\xbf represent
// the two bytes 0xc3 0xbf of the UTF-8 encoding of character U+00FF.
//
//  string_lit             = raw_string_lit | interpreted_string_lit .
//  raw_string_lit         = "`" { unicode_char | newline } "`" .
//  interpreted_string_lit = `"` { unicode_value | byte_value } `"` .
//
// For example
//
// 	`abc`  // same as "abc"
// 	`\n
// 	\n`    // same as "\\n\n\\n"
// 	"\n"
// 	""
// 	"Hello, world!\n"
// 	"日本語"
// 	"\u65e5本\U00008a9e"
// 	"\xff\u00FF"
// 	"\uD800"       // illegal: surrogate half
// 	"\U00110000"   // illegal: invalid Unicode code point
//
// These examples all represent the same string
//
// 	"日本語"                                 // UTF-8 input text
// 	`日本語`                                 // UTF-8 input text as a raw literal
// 	"\u65e5\u672c\u8a9e"                    // the explicit Unicode code points
// 	"\U000065e5\U0000672c\U00008a9e"        // the explicit Unicode code points
// 	"\xe6\x97\xa5\xe6\x9c\xac\xe8\xaa\x9e"  // the explicit UTF-8 bytes
//
// If the statement source represents a character as two code points, such as a
// combining form involving an accent and a letter, the result will be an error
// if placed in a rune literal (it is not a single code point), and will appear
// as two code points if placed in a string literal.
//
// QL parameters
//
// Literals are assigned their values from the respective text representation
// at "compile" (parse) time. QL parameters provide the same functionality as
// literals, but their value is assigned at execution time from an expression
// list passed to DB.Run or DB.Execute. Using '?' or '$' is completely
// equivalent.
//
//  ql_parameter = ( "?" | "$" ) "0" … "9" { "0" … "9" } .
//
// For example
//
// 	SELECT DepartmentID
// 	FROM department
// 	WHERE DepartmentID == ?1
// 	ORDER BY DepartmentName;
//
// 	SELECT employee.LastName
// 	FROM department, employee
// 	WHERE department.DepartmentID == $1 && employee.LastName > $2
// 	ORDER BY DepartmentID;
//
// Constants
//
// Keywords 'false' and 'true' (not case sensitive) represent the two possible
// constant values of type bool (also not case sensitive).
//
// Keyword 'NULL' (not case sensitive) represents an untyped constant which is
// assignable to any type. NULL is distinct from any other value of any type.
//
// Types
//
// A type determines the set of values and operations specific to values of
// that type. A type is specified by a type name.
//
//  Type = "bigint"      // http://golang.org/pkg/math/big/#Int
//       | "bigrat"      // http://golang.org/pkg/math/big/#Rat
//       | "blob"        // []byte
//       | "bool"
//       | "byte"        // alias for uint8
//       | "complex128"
//       | "complex64"
//       | "duration"    // http://golang.org/pkg/time/#Duration
//       | "float"       // alias for float64
//       | "float32"
//       | "float64"
//       | "int"         // alias for int64
//       | "int16"
//       | "int32"
//       | "int64"
//       | "int8"
//       | "rune"        // alias for int32
//       | "string"
//       | "time"        // http://golang.org/pkg/time/#Time
//       | "uint"        // alias for uint64
//       | "uint16"
//       | "uint32"
//       | "uint64"
//       | "uint8" .
//
// Named instances of the boolean, numeric, and string types are keywords. The
// names are not case sensitive.
//
// Note: The blob type is exchanged between the back end and the API as []byte.
// On 32 bit platforms this limits the size which the implementation can handle
// to 2G.
//
// Boolean types
//
// A boolean type represents the set of Boolean truth values denoted by the
// predeclared constants true and false. The predeclared boolean type is bool.
//
// Duration type
//
// A duration type represents the elapsed time between two instants as an int64
// nanosecond count. The representation limits the largest representable
// duration to approximately 290 years.
//
// Numeric types
//
// A numeric type represents sets of integer or floating-point values. The
// predeclared architecture-independent numeric types are
//
// 	uint8       the set of all unsigned  8-bit integers (0 to 255)
// 	uint16      the set of all unsigned 16-bit integers (0 to 65535)
// 	uint32      the set of all unsigned 32-bit integers (0 to 4294967295)
// 	uint64      the set of all unsigned 64-bit integers (0 to 18446744073709551615)
//
// 	int8        the set of all signed  8-bit integers (-128 to 127)
// 	int16       the set of all signed 16-bit integers (-32768 to 32767)
// 	int32       the set of all signed 32-bit integers (-2147483648 to 2147483647)
// 	int64       the set of all signed 64-bit integers (-9223372036854775808 to 9223372036854775807)
// 	duration    the set of all signed 64-bit integers (-9223372036854775808 to 9223372036854775807)
//	bigint      the set of all integers
//
//	bigrat      the set of all rational numbers
//
// 	float32     the set of all IEEE-754 32-bit floating-point numbers
// 	float64     the set of all IEEE-754 64-bit floating-point numbers
//
// 	complex64   the set of all complex numbers with float32 real and imaginary parts
// 	complex128  the set of all complex numbers with float64 real and imaginary parts
//
// 	byte        alias for uint8
// 	float       alias for float64
// 	int         alias for int64
// 	rune        alias for int32
// 	uint        alias for uint64
//
// The value of an n-bit integer is n bits wide and represented using two's
// complement arithmetic.
//
// Conversions are required when different numeric types are mixed in an
// expression or assignment.
//
// String types
//
// A string type represents the set of string values. A string value is a
// (possibly empty) sequence of bytes. The case insensitive keyword for the
// string type is 'string'.
//
// The length of a string (its size in bytes) can be discovered using the
// built-in function len.
//
// Time types
//
// A time type represents an instant in time with nanosecond precision. Each
// time has associated with it a location, consulted when computing the
// presentation form of the time.
//
// Predeclared functions
//
// The following functions are implicitly declared
//
//	avg          complex     contains   count      date
//	day          formatTime  hasPrefix  hasSuffix  hour
//	hours        id          imag       len        max
//	min          minute      minutes    month      nanosecond
//	nanoseconds  now         parseTime  real       second
//	seconds      since       sum        timeIn     weekday
//	year         yearDay
//
// Expressions
//
// An expression specifies the computation of a value by applying operators and
// functions to operands.
//
// Operands
//
// Operands denote the elementary values in an expression. An operand may be a
// literal, a (possibly qualified) identifier denoting a constant or a function
// or a table/record set column, or a parenthesized expression.
//
//  Operand = Literal | QualifiedIdent | "(" Expression ")" .
//  Literal = "FALSE" | "NULL" | "TRUE"
//  	| float_lit | imaginary_lit | int_lit | rune_lit | string_lit
//  	| ql_parameter .
//
// Qualified identifiers
//
// A qualified identifier is an identifier qualified with a table/record set
// name prefix.
//
//  QualifiedIdent = identifier [ "." identifier ] .
//
// For example
//
// 	invoice.Num	// might denote column 'Num' from table 'invoice'
//
// Primary expressions
//
// Primary expression are the operands for unary and binary expressions.
//
//  PrimaryExpression = Operand
//              | Conversion
//              | PrimaryExpression Index
//              | PrimaryExpression Slice
//              | PrimaryExpression Call .
//
//  Call  = "(" [ ExpressionList ] ")" .
//  Index = "[" Expression "]" .
//  Slice = "[" [ Expression ] ":" [ Expression ] "]" .
//
// For example
//
// 	x
// 	2
// 	(s + ".txt")
// 	f(3.1415, true)
// 	s[i : j + 1]
//
// Index expressions
//
// A primary expression of the form
//
// 	s[x]
//
// denotes the element of a string indexed by x. It's type is byte. The value x
// is called the index.  The following rules apply
//
// - The index x must be of integer type except bigint or duration; it is in
// range if 0 <= x < len(s), otherwise it is out of range.
//
// - A constant index must be non-negative and representable by a value of type
// int.
//
// - A constant index must be in range if the string a is a literal.
//
// - If x is out of range at run time, a run-time error occurs.
//
// - s[x] is the byte at index x and the type of s[x] is byte.
//
// If s is NULL or x is NULL then the result is NULL.
//
// Otherwise s[x] is illegal.
//
// Slices
//
// For a string, the primary expression
//
// 	s[low : high]
//
// constructs a substring. The indices low and high select which elements
// appear in the result. The result has indices starting at 0 and length equal
// to high - low.
//
// For convenience, any of the indices may be omitted. A missing low index
// defaults to zero; a missing high index defaults to the length of the sliced
// operand
//
// 	s[2:]  // same s[2 : len(s)]
// 	s[:3]  // same as s[0 : 3]
// 	s[:]   // same as s[0 : len(s)]
//
// The indices low and high are in range if 0 <= low <= high <= len(a),
// otherwise they are out of range. A constant index must be non-negative and
// representable by a value of type int. If both indices are constant, they
// must satisfy low <= high. If the indices are out of range at run time, a
// run-time error occurs.
//
// Integer values of type bigint or duration cannot be used as indices.
//
// If s is NULL the result is NULL. If low or high is not omitted and is NULL
// then the result is NULL.
//
// Calls
//
// Given an identifier f denoting a predeclared function,
//
// 	f(a1, a2, … an)
//
// calls f with arguments a1, a2, … an. Arguments are evaluated before the
// function is called. The type of the expression is the result type of f.
//
// 	complex(x, y)
// 	len(name)
//
// In a function call, the function value and arguments are evaluated in the
// usual order. After they are evaluated, the parameters of the call are passed
// by value to the function and the called function begins execution. The
// return value of the function is passed by value when the function returns.
//
// Calling an undefined function causes a compile-time error.
//
// Operators
//
// Operators combine operands into expressions.
//
//  Expression = Term { oror Term } .
//
//  ExpressionList = Expression { "," Expression } [ "," ].
//  Factor =  PrimaryFactor  { ( ge | ">" | le | "<" | neq | eq ) PrimaryFactor } [ Predicate ] .
//  PrimaryFactor = PrimaryTerm  { ( "^" | "|" | "-" | "+" ) PrimaryTerm } .
//  PrimaryTerm = UnaryExpr { ( andnot | "&" | lsh | rsh | "%" | "/" | "*" ) UnaryExpr } .
//  Term = Factor { andand Factor } .
//  UnaryExpr = [ "^" | "!" | "-" | "+" ] PrimaryExpression .
//
// Comparisons are discussed elsewhere. For other binary operators, the operand
// types must be identical unless the operation involves shifts or untyped
// constants. For operations involving constants only, see the section on
// constant expressions.
//
// Except for shift operations, if one operand is an untyped constant and the
// other operand is not, the constant is converted to the type of the other
// operand.
//
// The right operand in a shift expression must have unsigned integer type or
// be an untyped constant that can be converted to unsigned integer type. If
// the left operand of a non-constant shift expression is an untyped constant,
// the type of the constant is what it would be if the shift expression were
// replaced by its left operand alone.
//
// Predicates
//
// Predicates are special form expressions having a boolean result type.
// Expressions of the form
//
//	expr IN ( expr1, expr2, expr3, ... )		// case A
//
//	expr NOT IN ( expr1, expr2, expr3, ... )	// case B
//
// are equivalent, including NULL handling, to
//
//	expr == expr1 || expr == expr2 || expr == expr3 || ...	// case A
//
//	expr != expr1 && expr != expr2 && expr != expr3 && ...	// case B
//
// The types of involved expressions must be comparable as defined in
// "Comparison operators".
//
// Expressions of the form
//
//	expr BETWEEN low AND high	// case A
//
//	expr NOT BETWEEN low AND high	// case B
//
// are equivalent, including NULL handling, to
//
//	expr >= low && expr <= high	// case A
//
//	expr < low || expr > high	// case B
//
// The types of involved expressions must be ordered as defined in "Comparison
// operators".
//
//  Predicate = (
//  			[ "NOT" ] (
//  			  "IN" "(" ExpressionList ")"
//  			| "BETWEEN" PrimaryFactor "AND" PrimaryFactor
//  			)
//		|
//  			"IS" [ "NOT" ] "NULL"
//  	).
//
// Expressions of the form
//
//	expr IS NULL		// case A
//
//	expr IS NOT NULL	// case B
//
// yeild a boolean value true if expr does not have a specific type (case A) or
// if expr has a specific type (case B). In other cases the result is a boolean
// value false.
//
// Operator precedence
//
// Unary operators have the highest precedence.
//
// There are five precedence levels for binary operators. Multiplication
// operators bind strongest, followed by addition operators, comparison
// operators, && (logical AND), and finally || (logical OR)
//
// 	Precedence    Operator
// 	    5             *  /  %  <<  >>  &  &^
// 	    4             +  -  |  ^
// 	    3             ==  !=  <  <=  >  >=
// 	    2             &&
// 	    1             ||
//
// Binary operators of the same precedence associate from left to right. For
// instance, x / y * z is the same as (x / y) * z.
//
// 	+x
// 	23 + 3*x[i]
// 	x <= f()
// 	^a >> b
// 	f() || g()
// 	x == y+1 && z > 0
//
// Note that the operator precedence is reflected explicitly by the grammar.
//
// Arithmetic operators
//
// Arithmetic operators apply to numeric values and yield a result of the same
// type as the first operand. The four standard arithmetic operators (+, -, *,
// /) apply to integer, rational, floating-point, and complex types; + also
// applies to strings; +,- also applies to times.  All other arithmetic
// operators apply to integers only.
//
// 	+    sum                    integers, rationals, floats, complex values, strings
// 	-    difference             integers, rationals, floats, complex values, times
// 	*    product                integers, rationals, floats, complex values
// 	/    quotient               integers, rationals, floats, complex values
// 	%    remainder              integers
//
// 	&    bitwise AND            integers
// 	|    bitwise OR             integers
// 	^    bitwise XOR            integers
// 	&^   bit clear (AND NOT)    integers
//
// 	<<   left shift             integer << unsigned integer
// 	>>   right shift            integer >> unsigned integer
//
// Strings can be concatenated using the + operator
//
// 	"hi" + string(c) + " and good bye"
//
// String addition creates a new string by concatenating the operands.
//
// A value of type duration can be added to or subtracted from a value of type time.
//
//	now() + duration("1h")	// time after 1 hour from now
//	duration("1h") + now()	// time after 1 hour from now
//	now() - duration("1h")	// time before 1 from now
//	duration("1h") - now()	// illegal, negative times do not exist
//
// Times can subtracted from each other producing a value of type duration.
//
//	now() - t0	// elapsed time since t0
//	now + now()	// illegal, operator + not defined for times
//
// For two integer values x and y, the integer quotient q = x / y and remainder
// r = x % y satisfy the following relationships
//
// 	x = q*y + r  and  |r| < |y|
//
// with x / y truncated towards zero ("truncated division").
//
// 	 x     y     x / y     x % y
// 	 5     3       1         2
// 	-5     3      -1        -2
// 	 5    -3      -1         2
// 	-5    -3       1        -2
//
// As an exception to this rule, if the dividend x is the most negative value
// for the int type of x, the quotient q = x / -1 is equal to x (and r = 0).
//
// 				 x, q
// 	int8                     -128
// 	int16                  -32768
// 	int32             -2147483648
// 	int64    -9223372036854775808
//
// If the divisor is a constant expression, it must not be zero. If the divisor
// is zero at run time, a run-time error occurs. If the dividend is
// non-negative and the divisor is a constant power of 2, the division may be
// replaced by a right shift, and computing the remainder may be replaced by a
// bitwise AND operation
//
// 	 x     x / 4     x % 4     x >> 2     x & 3
// 	 11      2         3         2          3
// 	-11     -2        -3        -3          1
//
// The shift operators shift the left operand by the shift count specified by
// the right operand. They implement arithmetic shifts if the left operand is a
// signed integer and logical shifts if it is an unsigned integer. There is no
// upper limit on the shift count. Shifts behave as if the left operand is
// shifted n times by 1 for a shift count of n. As a result, x << 1 is the same
// as x*2 and x >> 1 is the same as x/2 but truncated towards negative
// infinity.
//
// For integer operands, the unary operators +, -, and ^ are defined as follows
//
// 	+x                          is 0 + x
// 	-x    negation              is 0 - x
// 	^x    bitwise complement    is m ^ x  with m = "all bits set to 1" for unsigned x
// 	                                      and  m = -1 for signed x
//
// For floating-point and complex numbers, +x is the same as x, while -x is the
// negation of x. The result of a floating-point or complex division by zero is
// not specified beyond the IEEE-754 standard; whether a run-time error occurs
// is implementation-specific.
//
// Whenever any operand of any arithmetic operation, unary or binary, is NULL,
// as well as in the case of the string concatenating operation, the result is
// NULL.
//
//	42*NULL		// the result is NULL
//	NULL/x		// the result is NULL
//	"foo"+NULL	// the result is NULL
//
// Integer overflow
//
// For unsigned integer values, the operations +, -, *, and << are computed
// modulo 2n, where n is the bit width of the unsigned integer's type. Loosely
// speaking, these unsigned integer operations discard high bits upon overflow,
// and expressions may rely on ``wrap around''.
//
// For signed integers with a finite bit width, the operations +, -, *, and <<
// may legally overflow and the resulting value exists and is deterministically
// defined by the signed integer representation, the operation, and its
// operands. No exception is raised as a result of overflow. An evaluator may
// not optimize an expression under the assumption that overflow does not
// occur. For instance, it may not assume that x < x + 1 is always true.
//
// Integers of type bigint and rationals do not overflow but their handling is
// limited by the memory resources available to the program.
//
// Comparison operators
//
// Comparison operators compare two operands and yield a boolean value.
//
// 	==    equal
// 	!=    not equal
// 	<     less
// 	<=    less or equal
// 	>     greater
// 	>=    greater or equal
//
// In any comparison, the first operand must be of same type as is the second
// operand, or vice versa.
//
// The equality operators == and != apply to operands that are comparable. The
// ordering operators <, <=, >, and >= apply to operands that are ordered.
// These terms and the result of the comparisons are defined as follows
//
// - Boolean values are comparable. Two boolean values are equal if they are
// either both true or both false.
//
// - Complex values are comparable. Two complex values u and v are equal if
// both real(u) == real(v) and imag(u) == imag(v).
//
// - Integer values are comparable and ordered, in the usual way. Note that
// durations are integers.
//
// - Floating point values are comparable and ordered, as defined by the
// IEEE-754 standard.
//
// - Rational values are comparable and ordered, in the usual way.
//
// - String values are comparable and ordered, lexically byte-wise.
//
// - Time values are comparable and ordered.
//
// Whenever any operand of any comparison operation is NULL, the result is
// NULL.
//
// Note that slices are always of type string.
//
// Logical operators
//
// Logical operators apply to boolean values and yield a boolean result. The
// right operand is evaluated conditionally.
//
// 	&&    conditional AND    p && q  is  "if p then q else false"
// 	||    conditional OR     p || q  is  "if p then true else q"
// 	!     NOT                !p      is  "not p"
//
// The truth tables for logical operations with NULL values
//
// 	+-------+-------+---------+---------+
// 	|   p   |   q   |  p || q |  p && q |
// 	+-------+-------+---------+---------+
// 	| true  | true  | *true   |  true   |
// 	| true  | false | *true   |  false  |
// 	| true  | NULL  | *true   |  NULL   |
// 	| false | true  |  true   | *false  |
// 	| false | false |  false  | *false  |
// 	| false | NULL  |  NULL   | *false  |
// 	| NULL  | true  |  true   |  NULL   |
// 	| NULL  | false |  NULL   |  false  |
// 	| NULL  | NULL  |  NULL   |  NULL   |
// 	+-------+-------+---------+---------+
// 	 * indicates q is not evaluated.
//
// 	+-------+-------+
// 	|   p   |  !p   |
// 	+-------+-------+
// 	| true  | false |
// 	| false | true  |
// 	| NULL  | NULL  |
// 	+-------+-------+
//
// Conversions
//
// Conversions are expressions of the form T(x) where T is a type and x is an
// expression that can be converted to type T.
//
//  Conversion = Type "(" Expression ")" .
//
// A constant value x can be converted to type T in any of these cases:
//
// - x is representable by a value of type T.
//
// - x is a floating-point constant, T is a floating-point type, and x is
// representable by a value of type T after rounding using IEEE 754
// round-to-even rules. The constant T(x) is the rounded value.
//
// - x is an integer constant and T is a string type. The same rule as for
// non-constant x applies in this case.
//
// Converting a constant yields a typed constant as result.
//
// 	float32(2.718281828)     // 2.718281828 of type float32
// 	complex128(1)            // 1.0 + 0.0i of type complex128
// 	float32(0.49999999)      // 0.5 of type float32
// 	string('x')              // "x" of type string
// 	string(0x266c)           // "♬" of type string
// 	"foo" + "bar"            // "foobar"
// 	int(1.2)                 // illegal: 1.2 cannot be represented as an int
// 	string(65.0)             // illegal: 65.0 is not an integer constant
//
// A non-constant value x can be converted to type T in any of these cases:
//
// - x has type T.
//
// - x's type and T are both integer or floating point types.
//
// - x's type and T are both complex types.
//
// - x is an integer, except bigint or duration, and T is a string type.
//
// Specific rules apply to (non-constant) conversions between numeric types or
// to and from a string type. These conversions may change the representation
// of x and incur a run-time cost. All other conversions only change the type
// but not the representation of x.
//
// A conversion of NULL to any type yields NULL.
//
// Conversions between numeric types
//
// For the conversion of non-constant numeric values, the following rules
// apply
//
// 1. When converting between integer types, if the value is a signed integer,
// it is sign extended to implicit infinite precision; otherwise it is zero
// extended.  It is then truncated to fit in the result type's size. For
// example, if v == uint16(0x10F0), then uint32(int8(v)) == 0xFFFFFFF0. The
// conversion always yields a valid value; there is no indication of overflow.
//
// 2. When converting a floating-point number to an integer, the fraction is
// discarded (truncation towards zero).
//
// 3. When converting an integer or floating-point number to a floating-point
// type, or a complex number to another complex type, the result value is
// rounded to the precision specified by the destination type. For instance,
// the value of a variable x of type float32 may be stored using additional
// precision beyond that of an IEEE-754 32-bit number, but float32(x)
// represents the result of rounding x's value to 32-bit precision. Similarly,
// x + 0.1 may use more than 32 bits of precision, but float32(x + 0.1) does
// not.
//
// In all non-constant conversions involving floating-point or complex values,
// if the result type cannot represent the value the conversion succeeds but
// the result value is implementation-dependent.
//
// Conversions to and from a string type
//
// 1. Converting a signed or unsigned integer value to a string type yields a
// string containing the UTF-8 representation of the integer. Values outside
// the range of valid Unicode code points are converted to "\uFFFD".
//
// 	string('a')       // "a"
// 	string(-1)        // "\ufffd" == "\xef\xbf\xbd"
// 	string(0xf8)      // "\u00f8" == "ø" == "\xc3\xb8"
// 	string(0x65e5)    // "\u65e5" == "日" == "\xe6\x97\xa5"
//
// 2. Converting a blob to a string type yields a string whose successive bytes
// are the elements of the blob.
//
//	string(b /* []byte{'h', 'e', 'l', 'l', '\xc3', '\xb8'} */)   // "hellø"
//	string(b /* []byte{} */)                                     // ""
//	string(b /* []byte(nil) */)                                  // ""
//
// 3. Converting a value of a string type to a blob yields a blob whose
// successive elements are the bytes of the string.
//
//	blob("hellø")   // []byte{'h', 'e', 'l', 'l', '\xc3', '\xb8'}
//	blob("")        // []byte{}
//
// 4. Converting a value of a bigint type to a string yields a string
// containing the decimal decimal representation of the integer.
//
//	string(M9)	// "2305843009213693951"
//
// 5. Converting a value of a string type to a bigint yields a bigint value
// containing the integer represented by the string value. A prefix of “0x” or
// “0X” selects base 16; the “0” prefix selects base 8, and a “0b” or “0B”
// prefix selects base 2. Otherwise the value is interpreted in base 10. An
// error occurs if the string value is not in any valid format.
//
//	bigint("2305843009213693951")		// M9
//	bigint("0x1ffffffffffffffffffffff")	// M10 == 2^89-1
//
// 6. Converting a value of a rational type to a string yields a string
// containing the decimal decimal representation of the rational in the form
// "a/b" (even if b == 1).
//
//	string(bigrat(355)/bigrat(113))	// "355/113"
//
// 7. Converting a value of a string type to a bigrat yields a bigrat value
// containing the rational represented by the string value. The string can be
// given as a fraction "a/b" or as a floating-point number optionally followed
// by an exponent. An error occurs if the string value is not in any valid
// format.
//
//	bigrat("1.2e-34")
//	bigrat("355/113")
//
// 8. Converting a value of a duration type to a string returns a string
// representing the duration in the form "72h3m0.5s". Leading zero units are
// omitted. As a special case, durations less than one second format using a
// smaller unit (milli-, micro-, or nanoseconds) to ensure that the leading
// digit is non-zero. The zero duration formats as 0, with no unit.
//
//	string(elapsed)	// "1h", for example
//
// 9. Converting a string value to a duration yields a duration represented by
// the string.  A duration string is a possibly signed sequence of decimal
// numbers, each with optional fraction and a unit suffix, such as "300ms",
// "-1.5h" or "2h45m". Valid time units are "ns", "us" (or "µs"), "ms", "s",
// "m", "h".
//
//	duration("1m")	// http://golang.org/pkg/time/#Minute
//
// 10. Converting a time value to a string returns the time formatted using the
// format string
//
//	"2006-01-02 15:04:05.999999999 -0700 MST"
//
// Order of evaluation
//
// When evaluating the operands of an expression or of function calls,
// operations are evaluated in lexical left-to-right order.
//
// For example, in the evaluation of
//
// 	g(h(), i()+x[j()], c)
//
// the function calls and evaluation of c happen in the order h(), i(), j(), c.
//
// Floating-point operations within a single expression are evaluated according
// to the associativity of the operators. Explicit parentheses affect the
// evaluation by overriding the default associativity. In the expression x + (y
// + z) the addition y + z is performed before adding x.
//
// Statements
//
// Statements control execution.
//
//  Statement =  EmptyStmt | AlterTableStmt | BeginTransactionStmt | CommitStmt
//  	| CreateIndexStmt | CreateTableStmt | DeleteFromStmt | DropIndexStmt
//  	| DropTableStmt | InsertIntoStmt | RollbackStmt | SelectStmt
//  	| TruncateTableStmt | UpdateStmt .
//
//  StatementList = Statement { ";" Statement } .
//
// Empty statements
//
// The empty statement does nothing.
//
//  EmptyStmt = .
//
// ALTER TABLE
//
// Alter table statements modify existing tables.  With the ADD clause it adds
// a new column to the table. The column must not exist. With the DROP clause
// it removes an existing column from a table. The column must exist and it
// must be not the only (last) column of the table. IOW, there cannot be a
// table with no columns.
//
//  AlterTableStmt = "ALTER" "TABLE" TableName ( "ADD" ColumnDef | "DROP" "COLUMN"  ColumnName ) .
//
// For example
//
//	BEGIN TRANSACTION;
// 		ALTER TABLE Stock ADD Qty int;
// 		ALTER TABLE Income DROP COLUMN Taxes;
//	COMMIT;
//
// BEGIN TRANSACTION
//
// Begin transactions statements introduce a new transaction level. Every
// transaction level must be eventually balanced by exactly one of COMMIT or
// ROLLBACK statements. Note that when a transaction is roll-backed because of
// a statement failure then no explicit balancing of the respective BEGIN
// TRANSACTION is statement is required nor permitted.
//
// Failure to properly balance any opened transaction level may cause dead
// locks and/or lose of data updated in the uppermost opened but never properly
// closed transaction level.
//
//  BeginTransactionStmt = "BEGIN" "TRANSACTION" .
//
// For example
//
//	BEGIN TRANSACTION;
//		INSERT INTO foo VALUES (42, 3.14);
//		INSERT INTO foo VALUES (-1, 2.78);
//	COMMIT;
//
// COMMIT
//
// The commit statement closes the innermost transaction nesting level. If
// that's the outermost level then the updates to the DB made by the
// transaction are atomically made persistent.
//
//  CommitStmt = "COMMIT" .
//
// For example
//
//	BEGIN TRANSACTION;
//		INSERT INTO AccountA (Amount) VALUES ($1);
//		INSERT INTO AccountB (Amount) VALUES (-$1);
//	COMMIT;
//
// CREATE INDEX
//
// Create index statements create new indices. Index is a named projection of
// ordered values of a table column to the respective records. As a special
// case the id() of the record can be indexed.
//
//  CreateIndexStmt = "CREATE" "INDEX" IndexName
//  	"ON" TableName "(" ( ColumnName | "id" Call ) ")" .
//
// For example
//
//	BEGIN TRANSACTION;
//		CREATE TABLE Orders (CustomerID int, Date time);
//		CREATE INDEX OrdersID ON Orders (id());
//		CREATE INDEX OrdersDate ON Orders (Date);
//		CREATE TABLE Items (OrderID int, ProductID int, Qty int);
//		CREATE INDEX ItemsOrderID ON Items (OrderID);
//	COMMIT;
//
// Now certain SELECT statements may use the indices to speed up joins and/or
// to speed up record set filtering when the WHERE clause is used; or the
// indices might be used to improve the performance when the ORDER BY clause is
// present.
//
//TODO Describe when an index will be used with examples. Show also how to circumvent the limitations.
//
// CREATE TABLE
//
// Create table statements create new tables. A column definition declares the
// column name and type. Table names and column names are case sensitive. The
// table must not exist before.
//
//  CreateTableStmt = "CREATE" "TABLE" [ "IF" "NOT" "EXISTS" ] TableName
//  	"(" ColumnDef { "," ColumnDef } [ "," ] ")" .
//
//  ColumnDef = ColumnName Type .
//  ColumnName = identifier .
//  TableName = identifier .
//
// For example
//
//	BEGIN TRANSACTION;
// 		CREATE TABLE department
// 		(
// 			DepartmentID   int,
// 			DepartmentName string,
// 		);
// 		CREATE TABLE employee
// 		(
// 			LastName	string,
// 			DepartmentID	int,
// 		);
//	COMMIT;
//
// The optional IF NOT EXISTS makes the statement a no operation if the table
// already exists.
//
// DELETE FROM
//
// Delete from statements remove rows from a table, which must exist.
//
//  DeleteFromStmt = "DELETE" "FROM" TableName [ WhereClause ] .
//
// For example
//
//	BEGIN TRANSACTION;
//		DELETE FROM DepartmentID
//		WHERE DepartmentName == "Ponies";
//	COMMIT;
//
// If the WHERE clause is not present then all rows are removed and the
// statement is equivalent to the TRUNCATE TABLE statement.
//
// DROP INDEX
//
// Drop index statements remove indices from the DB. The index must exist.
//
//  DropIndexStmt = "DROP" "INDEX" IndexName .
//  IndexName = identifier .
//
// For example
//
//	BEGIN TRANSACTION;
//		DROP INDEX ItemsOrderID;
//	COMMIT;
//
// DROP TABLE
//
// Drop table statements remove tables from the DB. The table must exist.
//
//  DropTableStmt = "DROP" "TABLE" [ "IF" "EXISTS" ] TableName .
//
// For example
//
//	BEGIN TRANSACTION;
// 		DROP TABLE Inventory;
//	COMMIT;
//
// The optional IF EXISTS clause makes the statement a no operation if the
// table does not exist.
//
// INSERT INTO
//
// Insert into statements insert new rows into tables. New rows come from
// literal data, if using the VALUES clause, or are a result of select
// statement. In the later case the select statement is fully evaluated before
// the insertion of any rows is performed, allowing to insert values calculated
// from the same table rows are to be inserted into. If the ColumnNameList part
// is omitted then the number of values inserted in the row must be the same as
// are columns in the table. If the ColumnNameList part is present then the
// number of values per row must be same as the same number of column names.
// All other columns of the record are set to NULL.  The type of the value
// assigned to a column must be the same as is the column's type or the value
// must be NULL.
//
//  InsertIntoStmt = "INSERT" "INTO" TableName [ "(" ColumnNameList ")" ] ( Values | SelectStmt ) .
//
//  ColumnNameList = ColumnName { "," ColumnName } [ "," ] .
//  Values = "VALUES" "(" ExpressionList ")" { "," "(" ExpressionList ")" } [ "," ] .
//
// For example
//
//	BEGIN TRANSACTION;
// 		INSERT INTO department (DepartmentID) VALUES (42);
//
// 		INSERT INTO department (
// 			DepartmentName,
// 			DepartmentID,
// 		)
// 		VALUES (
// 			"R&D",
// 			42,
// 		);
//
// 		INSERT INTO department VALUES
//			(42, "R&D"),
//			(17, "Sales"),
// 		;
//	COMMIT;
//
//	BEGIN TRANSACTION;
//		INSERT INTO department (DepartmentName, DepartmentID)
//		SELECT DepartmentName+"/headquarters", DepartmentID+1000
//		FROM department;
//	COMMIT;
//
// ROLLBACK
//
// The rollback statement closes the innermost transaction nesting level
// discarding any updates to the DB made by it. If that's the outermost level
// then the effects on the DB are as if the transaction never happened.
//
//  RollbackStmt = "ROLLBACK" .
//
// For example
//
//	// First statement list
//	BEGIN TRANSACTION
//		SELECT * INTO tmp FROM foo;
//		INSERT INTO tmp SELECT * from bar;
//		SELECT * from tmp;
//
// The (temporary) record set from the last statement is returned and can be
// processed by the client.
//
//	// Second statement list
//	ROLLBACK;
//
// In this case the rollback is the same as 'DROP TABLE tmp;' but it can be a
// more complex operation.
//
// SELECT FROM
//
// Select from statements produce recordsets. The optional DISTINCT modifier
// ensures all rows in the result recordset are unique. Either all of the
// resulting fields are returned ('*') or only those named in FieldList.
//
// RecordSetList is a list of table names or parenthesized select statements,
// optionally (re)named using the AS clause.
//
// The result can be filtered using a WhereClause and orderd by the OrderBy
// clause.
//
//  SelectStmt = "SELECT" [ "DISTINCT" ] ( "*" | FieldList ) "FROM" RecordSetList
//  	[ WhereClause ] [ GroupByClause ] [ OrderBy ] .
//
//  RecordSet = ( TableName | "(" SelectStmt [ ";" ] ")" ) [ "AS" identifier ] .
//  RecordSetList = RecordSet { "," RecordSet } [ "," ] .
//
// For example
//
// 	SELECT * FROM Stock;
//
// 	SELECT DepartmentID
// 	FROM department
// 	WHERE DepartmentID == 42
// 	ORDER BY DepartmentName;
//
// 	SELECT employee.LastName
// 	FROM department, employee
// 	WHERE department.DepartmentID == employee.DepartmentID
// 	ORDER BY DepartmentID;
//
// If Recordset is a nested, parenthesized SelectStmt then it must be given a
// name using the AS clause if its field are to be accessible in expressions.
//
// 	SELECT a.b, c.d
// 	FROM
// 		x AS a,
// 		(
// 			SELECT * FROM y;
// 		) AS c
//	WHERE a.e > c.e;
//
// Fields naming rules
//
// A field is an named expression. Identifiers, not used as a type in
// conversion or a function name in the Call clause, denote names of (other)
// fields, values of which should be used in the expression.
//
//  Field = Expression [ "AS" identifier ] .
//
// The expression can be named using the AS clause.  If the AS clause is not
// present and the expression consists solely of a field name, then that field
// name is used as the name of the resulting field. Otherwise the field is
// unnamed.
//
// For example
//
//	SELECT 314, 42 as AUQLUE, DepartmentID, DepartmentID+1000, LastName as Name from employee;
//	// Fields are []string{"", "AUQLUE", "DepartmentID", "", "Name"}
//
// The SELECT statement can optionally enumerate the desired/resulting fields
// in a list.
//
//  FieldList = Field { "," Field } [ "," ] .
//
// No two identical field names can appear in the list.
//
//	SELECT DepartmentID, LastName, DepartmentID from employee;
//	// duplicate field name "DepartmentID"
//
//	SELECT DepartmentID, LastName, DepartmentID as ID2 from employee;
//	// works
//
// When more than one record set is used in the FROM clause record set list,
// the result record set field names are rewritten to be qualified using
// the record set names.
//
//	SELECT * FROM employee, department;
//	// Fields are []string{"employee.LastName", "employee.DepartmentID", "department.DepartmentID", "department.DepartmentName"
//
// If a particular record set doesn't have a name, its respective fields became
// unnamed.
//
//	SELECT * FROM employee as e, ( SELECT * FROM department);
//	// Fields are []string{"e.LastName", "e.DepartmentID", "", ""
//
//	SELECT * FROM employee AS e, ( SELECT * FROM department) AS d;
//	// Fields are []string{"e.LastName", "e.DepartmentID", "d.DepartmentID", "d.DepartmentName"
//
// Recordset ordering
//
// Resultins rows of a SELECT statement can be optionally ordered by the ORDER
// BY clause.  Collating proceeds by considering the expressions in the
// expression list left to right until a collating order is determined. Any
// possibly remaining expressions are not evaluated.
//
//  OrderBy = "ORDER" "BY" ExpressionList [ "ASC" | "DESC" ] .
//
// All of the expression values must yield an ordered type or NULL. Ordered
// types are defined in "Comparison operators". Collating of elements having a
// NULL value is different compared to what the comparison operators yield in
// expression evaluation (NULL result instead of a boolean value).
//
// Below, T denotes a non NULL value of any QL type.
//
// 	NULL < T
//
// NULL collates before any non NULL value (is considered smaller than T).
//
//	NULL == NULL
//
// Two NULLs have no collating order (are considered equal).
//
// Recordset filtering
//
// The WHERE clause restricts records considered by some statements, like
// SELECT FROM, DELETE FROM, or UPDATE.
//
//	expression value	consider the record
//	----------------	-------------------
//	true			yes
//	false or NULL		no
//
// It is an error if the expression evaluates to a non null value of non bool
// type.
//
//  WhereClause = "WHERE" Expression .
//
// Recordset grouping
//
// The GROUP BY clause is used to project rows having common values into a
// smaller set of rows.
//
// For example
//
//	SELECT Country, sum(Qty) FROM Sales GROUP BY Country;
//
//	SELECT Country, Product FROM Sales GROUP BY Country, Product;
//
//	SELECT DISTINCT Country, Product FROM Sales;
//
// Using the GROUP BY without any aggregate functions in the selected fields is
// in certain cases equal to using the DISTINCT modifier. The last two examples
// above produce the same resultsets.
//
//  GroupByClause = "GROUP BY" ColumnNameList .
//
// Select statement evaluation order
//
// 1. The FROM clause is evaluated, producing a Cartesian product of its source
// record sets (tables or nested SELECT statements).
//
// 2. If present, the WHERE clause is evaluated.
//
// 3. If present, the GROUP BY clause is evaluated.
//
// 4. The SELECT field expressions are evaluated.
//
// 5. If present, the DISTINCT modifier is evaluated.
//
// 6. If present, the ORDER BY clause is evaluated.
//
// TRUNCATE TABLE
//
// Truncate table statements remove all records from a table. The table must
// exist.
//
//  TruncateTableStmt = "TRUNCATE" "TABLE" TableName .
//
// For example
//
//	BEGIN TRANSACTION
// 		TRUNCATE TABLE department;
//	COMMIT;
//
// UPDATE
//
// Update statements change values of fields in rows of a table.
//
//  UpdateStmt = "UPDATE" TableName AssignmentList [ WhereClause ] .
//
//  AssignmentList = Assignment { "," Assignment } [ "," ] .
//  Assignment = ColumnName "=" Expression .
//
// For example
//
//	BEGIN TRANSACTION
// 		UPDATE department
//			DepartmentName = DepartmentName + " dpt.",
//			DepartmentID = 1000+DepartmentID,
//		WHERE DepartmentID < 1000;
//	COMMIT;
//
// Built-in functions
//
// Built-in functions are predeclared.
//
// Average
//
// The built-in aggregate function avg returns the average of values of an
// expression.  Avg ignores NULL values, but returns NULL if all values of a
// column are NULL or if avg is applied to an empty record set.
//
// 	func avg(e numeric) typeof(e)
//
// The column values must be of a numeric type.
//
//	SELECT salesperson, avg(sales) FROM salesforce GROUP BY salesperson;
//
// Contains
//
// The built-in function contains returns true if substr is within s.
//
//	func contains(s, substr string) bool
//
// If any argument to contains is NULL the result is NULL.
//
// Count
//
// The built-in aggregate function count returns how many times an expression
// has a non NULL values or the number of rows in a record set. Note: count()
// returns 0 for an empty record set.
//
//	func count() int             // The number of rows in a record set.
// 	func count(e expression) int // The number of cases where the expression value is not NULL.
//
// For example
//
//	SELECT count() FROM department; // # of rows
//
//	SELECT count(DepartmentID) FROM department; // # of records with non NULL field DepartmentID
//
//	SELECT count()-count(DepartmentID) FROM department; // # of records with NULL field DepartmentID
//
//	SELECT count(foo+bar*3) AS y FROM t; // # of cases where 'foo+bar*3' is non NULL
//
// Date
//
// Date returns the time corresponding to
//
//	yyyy-mm-dd hh:mm:ss + nsec nanoseconds
//
// in the appropriate zone for that time in the given location.
//
// The month, day, hour, min, sec, and nsec values may be outside their usual
// ranges and will be normalized during the conversion. For example, October 32
// converts to November 1.
//
// A daylight savings time transition skips or repeats times. For example, in
// the United States, March 13, 2011 2:15am never occurred, while November 6,
// 2011 1:15am occurred twice. In such cases, the choice of time zone, and
// therefore the time, is not well-defined. Date returns a time that is correct
// in one of the two zones involved in the transition, but it does not
// guarantee which.
//
// 	func date(year, month, day, hour, min, sec, nsec int, loc string) time
//
// A location maps time instants to the zone in use at that time. Typically,
// the location represents the collection of time offsets in use in a
// geographical area, such as "CEST" and "CET" for central Europe.  "local"
// represents the system's local time zone. "UTC" represents Universal
// Coordinated Time (UTC).
//
// The month specifies a month of the year (January = 1, ...).
//
// If any argument to date is NULL the result is NULL.
//
// Day
//
// The built-in function day returns the day of the month specified by t.
//
// 	func day(t time) int
//
// If the argument to day is NULL the result is NULL.
//
// Format time
//
// The built-in function formatTime returns a textual representation of the
// time value formatted according to layout, which defines the format by
// showing how the reference time,
//
//	Mon Jan 2 15:04:05 -0700 MST 2006
//
// would be displayed if it were the value; it serves as an example of the
// desired output. The same display rules will then be applied to the time
// value.
//
// 	func formatTime(t time, layout string) string
//
// If any argument to formatTime is NULL the result is NULL.
//
// HasPrefix
//
// The built-in function hasPrefix tests whether the string s begins with prefix.
//
//	func hasPrefix(s, prefix string) bool
//
// If any argument to hasPrefix is NULL the result is NULL.
//
// HasSuffix
//
// The built-in function hasSuffix tests whether the string s ends with suffix.
//
//	func hasSuffix(s, suffix string) bool
//
// If any argument to hasSuffix is NULL the result is NULL.
//
// Hour
//
// The built-in function hour returns the hour within the day specified by t,
// in the range [0, 23].
//
// 	func hour(t time) int
//
// If the argument to hour is NULL the result is NULL.
//
// Hours
//
// The built-in function hours returns the duration as a floating point number
// of hours.
//
// 	func hours(d duration) float
//
// If the argument to hours is NULL the result is NULL.
//
// Record id
//
// The built-in function id takes no arguments and returns a table-unique
// automatically assigned numeric identifier of type int. Ids of deleted
// records are not reused unless the DB becomes completely empty (has no
// tables).
//
// 	func id() int
//
// For example
//
//	SELECT id(), LastName
//	FROM employee;
//
// If id() is called for a row which is not a table record then the result
// value is NULL.
//
// For example
//
//	SELECT id(), e.LastName, e.DepartmentID, d.DepartmentID
//	FROM
//		employee AS e,
//		department AS d,
//	WHERE e.DepartmentID == d.DepartmentID;
//	// Will always return NULL in first field.
//
//	SELECT e.ID, e.LastName, e.DepartmentID, d.DepartmentID
//	FROM
//		(SELECT id() AS ID, LastName, DepartmentID FROM employee) AS e,
//		department as d,
//	WHERE e.DepartmentID == d.DepartmentID;
//	// Will work.
//
//
// Length
//
// The built-in function len takes a string argument and returns the lentgh of
// the string in bytes.
//
// 	func len(s string) int
//
// The expression len(s) is constant if s is a string constant.
//
// If the argument to len is NULL the result is NULL.
//
// Maximum
//
// The built-in aggregate function max returns the largest value of an
// expression in a record set.  Max ignores NULL values, but returns NULL if
// all values of a column are NULL or if max is applied to an empty record set.
//
// 	func max(e expression) typeof(e) // The largest value of the expression.
//
// The expression values must be of an ordered type.
//
// For example
//
//	SELECT department, max(sales) FROM t GROUP BY department;
//
// Minimum
//
// The built-in aggregate function min returns the smallest value of an
// expression in a record set.  Min ignores NULL values, but returns NULL if
// all values of a column are NULL or if min is applied to an empty record set.
//
// 	func min(e expression) typeof(e) // The smallest value of the expression.
//
// For example
//
//	SELECT a, min(b) FROM t GROUP BY a;
//
// The column values must be of an ordered type.
//
// Minute
//
// The built-in function minute returns the minute offset within the hour
// specified by t, in the range [0, 59].
//
// 	func minute(t time) int
//
// If the argument to minute is NULL the result is NULL.
//
// Minutes
//
// The built-in function minutes returns the duration as a floating point
// number of minutes.
//
// 	func minutes(d duration) float
//
// If the argument to minutes is NULL the result is NULL.
//
// Month
//
// The built-in function month returns the month of the year specified by t
// (January = 1, ...).
//
// 	func month(t time) int
//
// If the argument to month is NULL the result is NULL.
//
// Nanosecond
//
// The built-in function nanosecond returns the nanosecond offset within the
// second specified by t, in the range [0, 999999999].
//
// 	func nanosecond(t time) int
//
// If the argument to nanosecond is NULL the result is NULL.
//
// Nanoseconds
//
// The built-in function nanoseconds returns the duration as an integer
// nanosecond count.
//
// 	func nanoseconds(d duration) float
//
// If the argument to nanoseconds is NULL the result is NULL.
//
// Now
//
// The built-in function now returns the current local time.
//
// 	func now() time
//
// Parse time
//
// The built-in function parseTime parses a formatted string and returns the
// time value it represents. The layout defines the format by showing how the
// reference time,
//
//	Mon Jan 2 15:04:05 -0700 MST 2006
//
// would be interpreted if it were the value; it serves as an example of the
// input format. The same interpretation will then be made to the input string.
//
// Elements omitted from the value are assumed to be zero or, when zero is
// impossible, one, so parsing "3:04pm" returns the time corresponding to Jan
// 1, year 0, 15:04:00 UTC (note that because the year is 0, this time is
// before the zero Time). Years must be in the range 0000..9999. The day of the
// week is checked for syntax but it is otherwise ignored.
//
// In the absence of a time zone indicator, parseTime returns a time in UTC.
//
// When parsing a time with a zone offset like -0700, if the offset corresponds
// to a time zone used by the current location, then parseTime uses that
// location and zone in the returned time. Otherwise it records the time as
// being in a fabricated location with time fixed at the given zone offset.
//
// When parsing a time with a zone abbreviation like MST, if the zone
// abbreviation has a defined offset in the current location, then that offset
// is used. The zone abbreviation "UTC" is recognized as UTC regardless of
// location. If the zone abbreviation is unknown, Parse records the time as
// being in a fabricated location with the given zone abbreviation and a zero
// offset. This choice means that such a time can be parses and reformatted
// with the same layout losslessly, but the exact instant used in the
// representation will differ by the actual zone offset. To avoid such
// problems, prefer time layouts that use a numeric zone offset.
//
// 	func parseTime(layout, value string) time
//
// If any argument to parseTime is NULL the result is NULL.
//
// Second
//
// The built-in function second returns the second offset within the minute
// specified by t, in the range [0, 59].
//
// 	func second(t time) int
//
// If the argument to second is NULL the result is NULL.
//
// Seconds
//
// The built-in function seconds returns the duration as a floating point
// number of seconds.
//
// 	func seconds(d duration) float
//
// If the argument to seconds is NULL the result is NULL.
//
// Since
//
// The built-in function since returns the time elapsed since t. It is
// shorthand for now()-t.
//
// 	func since(t time) duration
//
// If the argument to since is NULL the result is NULL.
//
// Sum
//
// The built-in aggregate function sum returns the sum of values of an
// expression for all rows of a record set. Sum ignores NULL values, but
// returns NULL if all values of a column are NULL or if sum is applied to an
// empty record set.
//
// 	func sum(e expression) typeof(e) // The sum of the values of the expression.
//
// The column values must be of a numeric type.
//
//	SELECT salesperson, sum(sales) FROM salesforce GROUP BY salesperson;
//
// Time in a specific zone
//
// The built-in function timeIn returns t with the location information set to
// loc. For discussion of the loc argument please see date().
//
// 	func timeIn(t time, loc string) time
//
// If any argument to timeIn is NULL the result is NULL.
//
// Weekday
//
// The built-in function weekday returns the day of the week specified by t.
// Sunday == 0, Monday == 1, ...
//
// 	func weekday(t time) int
//
// If the argument to weekday is NULL the result is NULL.
//
// Year
//
// The built-in function year returns the year in which t occurs.
//
// 	func year(t time) int
//
// If the argument to year is NULL the result is NULL.
//
// Year day
//
// The built-in function yearDay returns the day of the year specified by t, in
// the range [1,365] for non-leap years, and [1,366] in leap years.
//
// 	func yearDay(t time) int
//
// If the argument to yearDay is NULL the result is NULL.
//
// Manipulating complex numbers
//
// Three functions assemble and disassemble complex numbers. The built-in
// function complex constructs a complex value from a floating-point real and
// imaginary part, while real and imag extract the real and imaginary parts of
// a complex value.
//
// 	complex(realPart, imaginaryPart floatT) complexT
// 	real(complexT) floatT
// 	imag(complexT) floatT
//
// The type of the arguments and return value correspond. For complex, the two
// arguments must be of the same floating-point type and the return type is the
// complex type with the corresponding floating-point constituents: complex64
// for float32, complex128 for float64. The real and imag functions together
// form the inverse, so for a complex value z, z == complex(real(z), imag(z)).
//
// If the operands of these functions are all constants, the return value is a
// constant.
//
// 	complex(2, -2)             	// complex128
// 	complex(1.0, -1.4)         	// complex128
// 	float32(math.Cos(math.Pi/2))  	// float32
// 	complex(5, float32(-x))         // complex64
// 	imag(b)                   	// float64
// 	real(complex(5, float32(-x)))   // float32
//
// If any argument to any of complex, real, imag functions is NULL the result
// is NULL.
//
// Size guarantees
//
// For the numeric types, the following sizes are guaranteed
//
// 	type                                            size in bytes
//
// 	byte, uint8, int8                                1
// 	uint16, int16                                    2
// 	uint32, int32, float32                           4
// 	uint, uint64, int, int64, float64, complex64     8
// 	complex128                                      16
//
// License
//
// Portions of this specification page are modifications based on work[2]
// created and shared by Google[3] and used according to terms described in the
// Creative Commons 3.0 Attribution License[4].
//
// This specification is licensed under the Creative Commons Attribution 3.0
// License, and code is licensed under a BSD license[5].
//
// References
//
// Links from the above documentation
//
// 	[1]: http://golang.org/ref/spec#Notation
//	[2]: http://golang.org/ref/spec
//	[3]: http://code.google.com/policies.html
//	[4]: http://creativecommons.org/licenses/by/3.0/
//	[5]: http://golang.org/LICENSE
//
package ql<|MERGE_RESOLUTION|>--- conflicted
+++ resolved
@@ -134,19 +134,16 @@
 //
 // The following keywords are reserved and may not be used as identifiers.
 //
-<<<<<<< HEAD
-//	ADD    BETWEEN  BY          CREATE    duration  float64  INSERT  int8   SELECT  TRUNCATE  uint8
-//	ALTER  bigint   byte        DELETE    EXISTS    FROM     int     INTO   string  uint      UPDATE
-//	AND    bigrat   COLUMN      DESC      false     GROUP    int16   NOT    TABLE   uint16    VALUES
-//	AS     blob     complex128  DISTINCT  float     IF       int32   NULL   time    uint32    WHERE
-//	ASC    bool     complex64   DROP      float32   IN       int64   ORDER  true    uint64
-=======
-//	ADD    BETWEEN  BY          CREATE    duration  FROM    int    INTO   SELECT  TRUNCATE  uint8
-//	ALTER  bigint   byte        DELETE    false     GROUP   int16  NOT    string  uint      UNIQUE
-//	AND    bigrat   COLUMN      DESC      float     IN      int32  NULL   TABLE   uint16    UPDATE
-//	AS     blob     complex128  DISTINCT  float32   INDEX   int64  ON     time    uint32    VALUES
-//	ASC    bool     complex64   DROP      float64   INSERT  int8   ORDER  true    uint64    WHERE
->>>>>>> 980f161c
+//	ADD      BY          duration  INDEX   ON        uint32
+//	ALTER    byte        EXISTS    INSERT  ORDER     uint64
+//	AND      COLUMN      false     int     SELECT    uint8
+//	AS       complex128  float     int16   string    UNIQUE
+//	ASC      complex64   float32   int32   TABLE     UPDATE
+//	BETWEEN  CREATE      float64   int64   time      VALUES
+//	bigint   DELETE      FROM      int8    true      WHERE
+//	bigrat   DESC        GROUP     INTO    TRUNCATE
+//	blob     DISTINCT    IF        NOT     uint
+//	bool     DROP        IN        NULL    uint16
 //
 // Keywords are not case sensitive.
 //
