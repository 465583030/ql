/*

Copyright (c) 2014 Go Authors. All rights reserved.
Use of this source code is governed by a BSD-style
license that can be found in the LICENSE file.

CAUTION: If this file is 'scanner.go', it was generated
automatically from 'scanner.l' - DO NOT EDIT in that case!

*/

%{

package ql

import (
	"fmt"
	"math"
	"strconv"
	"unicode"
)

type lexer struct {
	agg    []bool
	c      int
	col    int
	errs   []error
	i      int
	lcol   int
	line   int
	list   []stmt
	ncol   int
	nline  int
	params int
	sc     int
	src    string
	val    []byte
}

func newLexer(src string) (l *lexer) {
	l = &lexer{
		src:    src,
		nline:  1,
		ncol:   0,
	}
	l.next()
	return
}

func (l *lexer) next() int {
	if l.c != 0 {
		l.val = append(l.val, byte(l.c))
	}
	l.c = 0
	if l.i < len(l.src) {
		l.c = int(l.src[l.i])
		l.i++
	}
	switch l.c {
	case '\n':
		l.lcol = l.ncol
		l.nline++
		l.ncol = 0
	default:
		l.ncol++
	}
	return l.c
}

func (l *lexer) err0(ln, c int, s string, arg ...interface{}) {
	err := fmt.Errorf(fmt.Sprintf("%d:%d ", ln, c)+s, arg...)
	l.errs = append(l.errs, err)
}

func (l *lexer) err(s string, arg ...interface{}) {
	l.err0(l.line, l.col, s, arg...)
}

func (l *lexer) Error(s string) {
	l.err(s)
}

func (l *lexer) Lex(lval *yySymType) (r int) {
	//defer func() { dbg("Lex -> %d(%#x)", r, r) }()
	defer func() {
		lval.line, lval.col = l.line, l.col
	}()
	const (
		INITIAL = iota
		S1
		S2
	)

	c0, c := 0, l.c
%}

int_lit         {decimal_lit}|{octal_lit}|{hex_lit}
decimal_lit     [1-9][0-9]*
octal_lit       0[0-7]*
hex_lit         0[xX][0-9a-fA-F]+

float_lit       {D}"."{D}?{E}?|{D}{E}|"."{D}{E}?
D        	[0-9]+
E        	[eE][-+]?[0-9]+

imaginary_ilit  {D}i
imaginary_lit   {float_lit}i

a		[aA]
b		[bB]
c		[cC]
d		[dD]
e		[eE]
f		[fF]
g		[gG]
h		[hH]
i		[iI]
j		[jJ]
k		[kK]
l		[lL]
m		[mM]
n		[nN]
o		[oO]
p		[pP]
q		[qQ]
r		[rR]
s		[sS]
t		[tT]
u		[uU]
v		[vV]
w		[wW]
x		[xX]
y		[yY]
z		[zZ]

add		{a}{d}{d}
alter		{a}{l}{t}{e}{r}
and		{a}{n}{d}
as		{a}{s}
asc		{a}{s}{c}
begin		{b}{e}{g}{i}{n}
between		{b}{e}{t}{w}{e}{e}{n}
by		{b}{y}
column		{c}{o}{l}{u}{m}{n}
commit		{c}{o}{m}{m}{i}{t}
create		{c}{r}{e}{a}{t}{e}
delete		{d}{e}{l}{e}{t}{e}
desc		{d}{e}{s}{c}
distinct	{d}{i}{s}{t}{i}{n}{c}{t}
drop		{d}{r}{o}{p}
exists		{e}{x}{i}{s}{t}{s}
from		{f}{r}{o}{m}
group		{g}{r}{o}{u}{p}
if		{i}{f}
in		{i}{n}
index		{i}{n}{d}{e}{x}
insert		{i}{n}{s}{e}{r}{t}
into		{i}{n}{t}{o}
is		{i}{s}
not		{n}{o}{t}
on		{o}{n}
order		{o}{r}{d}{e}{r}
rollback	{r}{o}{l}{l}{b}{a}{c}{k}
select		{s}{e}{l}{e}{c}{t}
table		{t}{a}{b}{l}{e}
transaction	{t}{r}{a}{n}{s}{a}{c}{t}{i}{o}{n}
truncate	{t}{r}{u}{n}{c}{a}{t}{e}
unique		{u}{n}{i}{q}{u}{e}
update		{u}{p}{d}{a}{t}{e}
values		{v}{a}{l}{u}{e}{s}
where		{w}{h}{e}{r}{e}

null		{n}{u}{l}{l}
false		{f}{a}{l}{s}{e}
true		{t}{r}{u}{e}

bigint		{b}{i}{g}{i}{n}{t}
bigrat		{b}{i}{g}{r}{a}{t}
blob		{b}{l}{o}{b}
bool		{b}{o}{o}{l}
byte		{b}{y}{t}{e}
complex		{c}{o}{m}{p}{l}{e}{x}
duration	{d}{u}{r}{a}{t}{i}{o}{n}
float		{f}{l}{o}{a}{t}
int		{i}{n}{t}
rune		{r}{u}{n}{e}
string		{s}{t}{r}{i}{n}{g}
time		{t}{i}{m}{e}
uint		{u}{i}{n}{t}

idchar0		[a-zA-Z_]
idchars		{idchar0}|[0-9]
ident		{idchar0}{idchars}*

%yyc c
%yyn c = l.next()
%yyt l.sc

%x S1 S2

%%
			l.val = l.val[:0]
			c0, l.line, l.col = l.c, l.nline, l.ncol
			
<*>\0			return 0

[ \t\n\r]+
--.*
\/\/.*
\/\*([^*]|\*+[^*/])*\*+\/

{imaginary_ilit}	return l.int(lval, true)
{imaginary_lit}		return l.float(lval, true)
{int_lit}		return l.int(lval, false)
{float_lit}		return l.float(lval, false)

\"			l.sc = S1
`			l.sc = S2

'(\\.|[^'])*'		if ret := l.str(lval, ""); ret != stringLit {
				return ret
			}
			lval.item = idealRune(lval.item.(string)[0])
			return intLit

<S1>(\\.|[^\"])*\"	return l.str(lval, "\"")
<S2>([^`]|\n)*`		return l.str(lval, "`")

"&&"			return andand
"&^"			return andnot
"<<"			return lsh
"<="			return le
"=="			return eq
">="			return ge
"!="			return neq
"||"			return oror
">>"			return rsh

{add}			return add
{alter}			return alter
{and}			return and
{asc}			return asc
{as}			return as
{begin}			return begin
{between}		return between
{by}			return by
{column}		return column
{commit}		return commit
{create}		return create
{delete}		return deleteKwd
{desc}			return desc
{distinct}		return distinct
{drop}			return drop
{exists}                return exists
{from}			return from
{group}			return group
<<<<<<< HEAD
{if}                    return ifKwd
=======
{index}			return index
>>>>>>> 980f161c
{insert}		return insert
{into}			return into
{in}			return in
{is}			return is
{not}			return not
{on}			return on
{order}			return order
{rollback}		return rollback

{select}		l.agg = append(l.agg, false)
			return selectKwd

{table}			return tableKwd
{transaction}		return transaction
{truncate}		return truncate
{update}		return update
{unique}                return unique
{values}		return values
{where}			return where

{null}			lval.item = nil
			return null

{false}			lval.item = false
			return falseKwd

{true}			lval.item = true
			return trueKwd

{bigint}		lval.item = qBigInt
			return bigIntType

{bigrat}		lval.item = qBigRat
			return bigRatType

{blob}			lval.item = qBlob
			return blobType

{bool}			lval.item = qBool
			return boolType

{byte}			lval.item = qUint8
			return byteType

{complex}128		lval.item = qComplex128
			return complex128Type

{complex}64		lval.item = qComplex64
			return complex64Type

{duration}		lval.item = qDuration
			return durationType

{float}			lval.item = qFloat64
			return floatType

{float}32		lval.item = qFloat32
			return float32Type

{float}64		lval.item = qFloat64
			return float64Type

{int}			lval.item = qInt64
			return intType

{int}16			lval.item = qInt16
			return int16Type

{int}32			lval.item = qInt32
			return int32Type

{int}64			lval.item = qInt64
			return int64Type

{int}8			lval.item = qInt8
			return int8Type

{rune}			lval.item = qInt32
			return runeType

{string}		lval.item = qString
			return stringType

{time}			lval.item = qTime
			return timeType

{uint}			lval.item = qUint64
			return uintType

{uint}16		lval.item = qUint16
			return uint16Type

{uint}32		lval.item = qUint32
			return uint32Type

{uint}64		lval.item = qUint64
			return uint64Type

{uint}8			lval.item = qUint8
			return uint8Type

{ident}			lval.item = string(l.val)
			return identifier

($|\?){D}		lval.item, _ = strconv.Atoi(string(l.val[1:]))
			return qlParam

.			return c0

%%
			return int(unicode.ReplacementChar)
}

func (l *lexer) npos() (line, col int) {
	if line, col = l.nline, l.ncol; col == 0 {
		line--
		col = l.lcol+1
	}
	return
} 

func (l *lexer) str(lval *yySymType, pref string) int {
	l.sc = 0
	s := pref + string(l.val)
	s, err := strconv.Unquote(s)
	if err != nil {
		l.err("string literal: %v", err)
		return int(unicode.ReplacementChar)
	}

	lval.item = s
	return stringLit
}

func (l *lexer) int(lval *yySymType, im bool) int {
	if im {
		l.val = l.val[:len(l.val)-1]
	}
	n, err := strconv.ParseUint(string(l.val), 0, 64)
	if err != nil {
		l.err("integer literal: %v", err)
		return int(unicode.ReplacementChar)
	}

	if im {
		lval.item = idealComplex(complex(0, float64(n)))
		return imaginaryLit
	}

	switch {
	case n < math.MaxInt64:
		lval.item = idealInt(n)
	default:
		lval.item = idealUint(n)
	}
	return intLit
}

func (l *lexer) float(lval *yySymType, im bool) int {
	if im {
		l.val = l.val[:len(l.val)-1]
	}
	n, err := strconv.ParseFloat(string(l.val), 64)
	if err != nil {
		l.err("float literal: %v", err)
		return int(unicode.ReplacementChar)
	}

	if im {
		lval.item = idealComplex(complex(0, n))
		return imaginaryLit
	}

	lval.item = idealFloat(n)
	return floatLit
}<|MERGE_RESOLUTION|>--- conflicted
+++ resolved
@@ -254,11 +254,8 @@
 {exists}                return exists
 {from}			return from
 {group}			return group
-<<<<<<< HEAD
 {if}                    return ifKwd
-=======
 {index}			return index
->>>>>>> 980f161c
 {insert}		return insert
 {into}			return into
 {in}			return in
